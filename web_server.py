--- conflicted
+++ resolved
@@ -5,18 +5,10 @@
 import os
 import traceback
 import requests
-<<<<<<< HEAD
-from logger import get_logger, get_stream_logger
-
-# 获取日志器
-logger = get_logger()
-stream_logger = get_stream_logger()
-=======
 from logger import get_logger
 
 # 获取日志器
 logger = get_logger()
->>>>>>> 7a57b136
 
 app = Flask(__name__)
 analyzer = StockAnalyzer()
@@ -28,20 +20,13 @@
     # 获取默认API配置信息
     default_api_url = os.getenv('API_URL', '')
     default_api_model = os.getenv('API_MODEL', 'gpt-3.5-turbo')
-<<<<<<< HEAD
-=======
     default_api_timeout = os.getenv('API_TIMEOUT', '60')
->>>>>>> 7a57b136
     # 不传递API_KEY到前端，出于安全考虑
     return render_template('index.html', 
                           announcement=announcement,
                           default_api_url=default_api_url,
-<<<<<<< HEAD
-                          default_api_model=default_api_model)
-=======
                           default_api_model=default_api_model,
                           default_api_timeout=default_api_timeout)
->>>>>>> 7a57b136
 
 @app.route('/analyze', methods=['POST'])
 def analyze():
@@ -57,26 +42,16 @@
         custom_api_url = data.get('api_url')
         custom_api_key = data.get('api_key')
         custom_api_model = data.get('api_model')
-<<<<<<< HEAD
-        custom_api_timeout = data.get('api_timeout', 60)
-        
-        logger.debug(f"自定义API配置: URL={custom_api_url}, 模型={custom_api_model}, API Key={'已提供' if custom_api_key else '未提供'}")
-=======
         custom_api_timeout = data.get('api_timeout')
         
         logger.debug(f"自定义API配置: URL={custom_api_url}, 模型={custom_api_model}, API Key={'已提供' if custom_api_key else '未提供'}, Timeout={custom_api_timeout}")
->>>>>>> 7a57b136
         
         # 创建新的分析器实例，使用自定义配置
         custom_analyzer = StockAnalyzer(
             custom_api_url=custom_api_url,
             custom_api_key=custom_api_key,
             custom_api_model=custom_api_model,
-<<<<<<< HEAD
-            custom_api_timeout= custom_api_timeout,
-=======
             custom_api_timeout=custom_api_timeout
->>>>>>> 7a57b136
         )
         
         if not stock_codes:
@@ -90,16 +65,6 @@
                 stock_code = stock_codes[0].strip()
                 logger.info(f"开始单股流式分析: {stock_code}")
                 
-<<<<<<< HEAD
-                stream_logger.info(f"初始化单股分析流: {stock_code}")
-                init_message = f'{{"stream_type": "single", "stock_code": "{stock_code}"}}\n'
-                stream_logger.info(f"发送初始化消息: {init_message}")
-                yield init_message
-                
-                for chunk in custom_analyzer.analyze_stock(stock_code, market_type, stream=True):
-                    stream_logger.info(f"流式输出块: {chunk}")
-                    yield chunk + '\n'
-=======
                 init_message = f'{{"stream_type": "single", "stock_code": "{stock_code}"}}\n'
                 yield init_message
                 
@@ -109,38 +74,24 @@
                     chunk_count += 1
                     yield chunk + '\n'
                 logger.info(f"股票 {stock_code} 流式分析完成，共发送 {chunk_count} 个块")
->>>>>>> 7a57b136
             else:
                 # 批量分析流式处理
                 logger.info(f"开始批量流式分析: {stock_codes}")
                 
-<<<<<<< HEAD
-                stream_logger.info(f"初始化批量分析流: {stock_codes}")
-                init_message = f'{{"stream_type": "batch", "stock_codes": {stock_codes}}}\n'
-                stream_logger.info(f"发送初始化消息: {init_message}")
-                yield init_message
-                
-=======
                 init_message = f'{{"stream_type": "batch", "stock_codes": {stock_codes}}}\n'
                 yield init_message
                 
                 logger.debug(f"开始处理批量股票的流式响应")
                 chunk_count = 0
->>>>>>> 7a57b136
                 for chunk in custom_analyzer.scan_market(
                     [code.strip() for code in stock_codes], 
                     min_score=0, 
                     market_type=market_type,
                     stream=True
                 ):
-<<<<<<< HEAD
-                    stream_logger.info(f"流式输出块: {chunk}")
-                    yield chunk + '\n'
-=======
                     chunk_count += 1
                     yield chunk + '\n'
                 logger.info(f"批量流式分析完成，共发送 {chunk_count} 个块")
->>>>>>> 7a57b136
         
         logger.info("成功创建流式响应生成器")
         return Response(stream_with_context(generate()), mimetype='application/json')
@@ -174,14 +125,9 @@
         api_url = data.get('api_url')
         api_key = data.get('api_key')
         api_model = data.get('api_model')
-<<<<<<< HEAD
-        
-        logger.debug(f"测试API连接: URL={api_url}, 模型={api_model}, API Key={'已提供' if api_key else '未提供'}")
-=======
         api_timeout = data.get('api_timeout', 10)  # 默认测试连接超时为10秒
         
         logger.debug(f"测试API连接: URL={api_url}, 模型={api_model}, API Key={'已提供' if api_key else '未提供'}, Timeout={api_timeout}")
->>>>>>> 7a57b136
         
         if not api_url:
             logger.warning("未提供API URL")
@@ -217,31 +163,11 @@
                 ],
                 "max_tokens": 20
             },
-<<<<<<< HEAD
-            timeout=10
-=======
             timeout=int(api_timeout)
->>>>>>> 7a57b136
         )
         
         # 检查响应
         if response.status_code == 200:
-<<<<<<< HEAD
-            logger.info(f"API连接测试成功: {response.status_code}")
-            return jsonify({'success': True, 'message': '连接成功'})
-        else:
-            error_message = response.json().get('error', {}).get('message', '未知错误')
-            logger.warning(f"API连接测试失败: {response.status_code} - {error_message}")
-            return jsonify({'success': False, 'message': f'连接失败: {error_message}', 'status_code': response.status_code}), 400
-            
-    except requests.exceptions.RequestException as e:
-        logger.error(f"API连接请求错误: {str(e)}")
-        return jsonify({'success': False, 'message': f'请求错误: {str(e)}'}), 400
-    except Exception as e:
-        logger.error(f"测试API连接时出错: {str(e)}")
-        logger.exception(e)
-        return jsonify({'success': False, 'message': f'测试连接时出错: {str(e)}'}), 500
-=======
             logger.info(f"API 连接测试成功: {response.status_code}")
             return jsonify({'success': True, 'message': 'API 连接测试成功'})
         else:
@@ -256,7 +182,6 @@
         logger.error(f"测试 API 连接时出错: {str(e)}")
         logger.exception(e)
         return jsonify({'success': False, 'message': f'API 测试连接时出错: {str(e)}'}), 500
->>>>>>> 7a57b136
 
 if __name__ == '__main__':
     logger.info("股票分析系统启动")
